/**
 * CloudSim Plus: A modern, highly-extensible and easier-to-use Framework for
 * Modeling and Simulation of Cloud Computing Infrastructures and Services.
 * http://cloudsimplus.org
 *
 *     Copyright (C) 2015-2016  Universidade da Beira Interior (UBI, Portugal) and
 *     the Instituto Federal de Educação Ciência e Tecnologia do Tocantins (IFTO, Brazil).
 *
 *     This file is part of CloudSim Plus.
 *
 *     CloudSim Plus is free software: you can redistribute it and/or modify
 *     it under the terms of the GNU General Public License as published by
 *     the Free Software Foundation, either version 3 of the License, or
 *     (at your option) any later version.
 *
 *     CloudSim Plus is distributed in the hope that it will be useful,
 *     but WITHOUT ANY WARRANTY; without even the implied warranty of
 *     MERCHANTABILITY or FITNESS FOR A PARTICULAR PURPOSE.  See the
 *     GNU General Public License for more details.
 *
 *     You should have received a copy of the GNU General Public License
 *     along with CloudSim Plus. If not, see <http://www.gnu.org/licenses/>.
 */
package org.cloudsimplus.sla;

import java.io.FileNotFoundException;
import java.io.IOException;
import java.util.ArrayList;
import java.util.Comparator;
import static java.util.Comparator.comparingDouble;
import java.util.List;

import org.cloudbus.cloudsim.allocationpolicies.VmAllocationPolicySimple;
import org.cloudbus.cloudsim.brokers.DatacenterBroker;
import org.cloudbus.cloudsim.brokers.DatacenterBrokerSimple;
import org.cloudbus.cloudsim.cloudlets.Cloudlet;
import org.cloudbus.cloudsim.cloudlets.CloudletSimple;
import org.cloudbus.cloudsim.core.CloudSim;
import org.cloudbus.cloudsim.datacenters.Datacenter;
import org.cloudbus.cloudsim.datacenters.DatacenterCharacteristics;
import org.cloudbus.cloudsim.datacenters.DatacenterCharacteristicsSimple;
import org.cloudbus.cloudsim.datacenters.DatacenterSimple;
import org.cloudbus.cloudsim.distributions.ContinuousDistribution;
import org.cloudbus.cloudsim.distributions.UniformDistr;
import org.cloudbus.cloudsim.hosts.Host;
import org.cloudbus.cloudsim.hosts.HostSimple;
import org.cloudbus.cloudsim.provisioners.PeProvisionerSimple;
import org.cloudbus.cloudsim.provisioners.ResourceProvisioner;
import org.cloudbus.cloudsim.provisioners.ResourceProvisionerSimple;
import org.cloudbus.cloudsim.resources.Pe;
import org.cloudbus.cloudsim.resources.PeSimple;
import org.cloudbus.cloudsim.schedulers.cloudlet.CloudletSchedulerTimeShared;
import org.cloudbus.cloudsim.schedulers.vm.VmScheduler;
import org.cloudbus.cloudsim.schedulers.vm.VmSchedulerTimeShared;
import org.cloudbus.cloudsim.util.Log;
import org.cloudbus.cloudsim.util.ResourceLoader;
import org.cloudbus.cloudsim.utilizationmodels.UtilizationModel;
import org.cloudbus.cloudsim.utilizationmodels.UtilizationModelFull;
import org.cloudbus.cloudsim.vms.Vm;
import org.cloudbus.cloudsim.vms.VmSimple;
import org.cloudsimplus.builders.tables.CloudletsTableBuilder;
import org.cloudsimplus.listeners.EventInfo;
import org.cloudsimplus.sla.readJsonFile.CpuUtilization;
import org.cloudsimplus.sla.readJsonFile.ResponseTime;
import org.cloudsimplus.sla.readJsonFile.SlaReader;

/**
 * Example of dynamic creation of VMS at runtime, respecting the CPU usage limit
 * and the free number of each VM, thus selecting an "ideal" VM for a given
 * cloudlet, which will then minimize Cloudlet response time.
 *
 * @author raysaoliveira
 */
public class DynamicVmCreationByCpuUtilizationAndFreePesOfVm {

    private static final int SCHEDULING_INTERVAL = 5;
    private final CloudSim simulation;

    /**
     * The interval to request the creation of new Cloudlets.
     */
    private static final int CLOUDLETS_CREATION_INTERVAL = SCHEDULING_INTERVAL * 3;

    private static final int HOSTS = 50;
    private static final int HOST_PES = 32;
    private static final int VMS = 3;
    private static final int CLOUDLETS = 4;
    private static final long VM_MIPS = 1000;

    private DatacenterBroker broker0;
    private List<Host> hostList;
    private List<Vm> vmList;
    private List<Cloudlet> cloudletList;

    /**
     * Different lengths that will be randomly assigned to created Cloudlets.
     */
    private static final long[] CLOUDLET_LENGTHS = {20000, 40000, 14000, 10000, 10000};
    private static final int[] VM_PES = {2, 4};
    private ContinuousDistribution randCloudlet, randVm;

    private int createdCloudlets;
    private int createsVms;

    /**
     * The file containing the SLA Contract in JSON format.
     */
    public static final String METRICS_FILE = ResourceLoader.getResourcePath(DynamicVmCreationByCpuUtilizationAndFreePesOfVm.class, "SlaMetrics.json");
    private final double cpuUtilizationSlaContract;
    private double responseTimeSlaContract;

    private int totalOfcloudletSlaSatisfied;
    private List<Double> responseTimes;

    /**
     * Sorts the Cloudlets before submitting them to the Broker, so that
     * Cloudlets with larger length will be mapped for a VM first than lower
     * ones.
     */
    private final Comparator<Cloudlet> sortCloudletsByLengthReversed = Comparator.comparingDouble((Cloudlet c) -> c.getLength()).reversed();

    public static void main(String[] args) throws FileNotFoundException, IOException {
        Log.printFormattedLine(" Starting... ");
        new DynamicVmCreationByCpuUtilizationAndFreePesOfVm();
    }

    public DynamicVmCreationByCpuUtilizationAndFreePesOfVm() throws FileNotFoundException, IOException {

        final long seed = 1;
        randCloudlet = new UniformDistr(0, CLOUDLET_LENGTHS.length, seed);
        randVm = new UniformDistr(0, VM_PES.length, seed);
        hostList = new ArrayList<>(HOSTS);
        vmList = new ArrayList<>(VMS);
        cloudletList = new ArrayList<>(CLOUDLETS);

        simulation = new CloudSim();

        // Reading the sla contract and taking the metric values
        SlaReader slaReader = new SlaReader(METRICS_FILE);
        ResponseTime rt = new ResponseTime(slaReader);
        rt.checkResponseTimeSlaContract();
        responseTimeSlaContract = rt.getMaxValueResponseTime();

        CpuUtilization cpu = new CpuUtilization(slaReader);
        cpu.checkCpuUtilizationSlaContract();
        cpuUtilizationSlaContract = cpu.getMaxValueCpuUtilization();

        //simulation.addOnClockTickListener(this::createNewCloudlets);
        simulation.addOnClockTickListener(this::printVmsCpuUsage);

        createDatacenter();
        broker0 = new DatacenterBrokerSimple(simulation);
        broker0.setCloudletComparator(sortCloudletsByLengthReversed);
        broker0.setVmMapper(this::selectVmForCloudlet);

        vmList.addAll(createListOfScalableVms(VMS));

        createCloudletList();
        sortCloudletListByLength();

        broker0.submitVmList(vmList);
        broker0.submitCloudletList(cloudletList);

        simulation.start();

        responseTimeCloudletSimulation(broker0);
        double percentage = (totalOfcloudletSlaSatisfied * 100) / cloudletList.size();
        System.out.println("\n ** Percentage of cloudlets that complied"
                + " with the SLA Agreement: " + percentage + " %");
        double totalCost = totalCostPrice(vmList);
        System.out.println("\t** Total cost (memory, bw, processing, storage) - " + totalCost);
        printSimulationResults();
    }

    private void sortCloudletListByLength() {
        //sort the cloudlet list by expected response time
        Comparator<Cloudlet> sortByExpectedCloudletByLength
<<<<<<< HEAD
                = Comparator.comparingDouble(cloudlet -> cloudlet.getLength());
=======
                    = Comparator.comparingDouble(cloudlet -> cloudlet.getLength());
>>>>>>> 62985bb4

        cloudletList.sort(sortByExpectedCloudletByLength.reversed());
    }

    private void printVmsCpuUsage(EventInfo eventInfo) {
        broker0.getVmsCreatedList().sort(Comparator.comparingInt(Vm::getId));

        System.out.println();
        broker0.getVmsCreatedList().forEach(vm
                -> System.out.printf("####Time %.0f: Vm %d CPU usage: %.2f. SLA: %.2f.\n",
                        eventInfo.getTime(), vm.getId(),
                        vm.getCurrentCpuPercentUse(), cpuUtilizationSlaContract)
        );
        System.out.println();
    }

    /**
     * Selects a VM to run a Cloudlet that will minimize the Cloudlet response
     * time.
     *
     * @param cloudlet the Cloudlet to select a VM to
     * @return the selected VM
     */
    private Vm selectVmForCloudlet(Cloudlet cloudlet) {
        List<Vm> createdVms = cloudlet.getBroker().getVmsCreatedList();
        System.out.println("\t\tCreated VMs: " + createdVms);
        Comparator<Vm> sortByNumberOfFreePes
                = Comparator.comparingLong(vm -> getExpectedNumberOfFreeVmPes(vm, false));
        Comparator<Vm> sortByExpectedCloudletResponseTime
                = Comparator.comparingDouble(vm -> getExpectedCloudletResponseTime(cloudlet, vm));
        createdVms.sort(
                sortByNumberOfFreePes
                        .thenComparing(sortByExpectedCloudletResponseTime)
                        .reversed());
        Vm mostFreePesVm = createdVms.stream().findFirst().orElse(Vm.NULL);

        Vm selectedVm = createdVms.stream()
                .filter(vm -> getExpectedNumberOfFreeVmPes(vm, true) >= cloudlet.getNumberOfPes())
                .filter(vm -> getExpectedCloudletResponseTime(cloudlet, vm) <= responseTimeSlaContract)
                .findFirst()
                .orElse(mostFreePesVm);

        return selectedVm;
    }

    private double getExpectedCloudletResponseTime(Cloudlet cloudlet, Vm vm) {
        double expectedResponseTime = cloudlet.getLength() / vm.getMips();
        return expectedResponseTime;
    }

    /**
     * Gets the expected amount of free PEs for a VM
     *
     * @param vm the VM to get the amount of free PEs
     * @return the number of PEs that are free or a negative value that indicate
     * there aren't free PEs (this negative number indicates the amount of
     * overloaded PEs)
     */
    private long getExpectedNumberOfFreeVmPes(Vm vm, boolean printLog) {
        final long totalPesNumberForCloudletsOfVm
                = vm.getBroker().getCloudletsCreatedList().stream()
                        .filter(c -> c.getVm().equals(vm))
                        .mapToLong(Cloudlet::getNumberOfPes)
                        .sum();

        final long numberOfVmFreePes
                = vm.getNumberOfPes() - totalPesNumberForCloudletsOfVm;

        if (printLog) {
            System.out.println("\t\tTotal pes of cloudlets in VM " + vm.getId() + ": " + totalPesNumberForCloudletsOfVm + " -> vm pes: " + vm.getNumberOfPes() + " -> vm free pes: " + numberOfVmFreePes);
        }
        return numberOfVmFreePes;
    }

    private Cloudlet createCloudlet1() {
        UtilizationModel utilization = new UtilizationModelFull();
        Cloudlet cloudlet
                = new CloudletSimple(
                        cloudletList.size(), 40000, 2)
                        .setFileSize(1024)
                        .setOutputSize(1024)
                        .setUtilizationModel(utilization)
                        .setBroker(broker0);
        return cloudlet;
    }

    private Cloudlet createCloudlet2() {
        UtilizationModel utilization = new UtilizationModelFull();
        Cloudlet cloudlet
                = new CloudletSimple(
                        cloudletList.size(), 10000, 2)
                        .setFileSize(1024)
                        .setOutputSize(1024)
                        .setUtilizationModel(utilization)
                        .setBroker(broker0);
        return cloudlet;
    }

    private Cloudlet createCloudlet3() {
        UtilizationModel utilization = new UtilizationModelFull();
        Cloudlet cloudlet
                = new CloudletSimple(
                        cloudletList.size(), 14000, 2)
                        .setFileSize(1024)
                        .setOutputSize(1024)
                        .setUtilizationModel(utilization)
                        .setBroker(broker0);
        return cloudlet;
    }

    private Cloudlet createCloudlet4() {
        UtilizationModel utilization = new UtilizationModelFull();
        Cloudlet cloudlet
                = new CloudletSimple(
                        cloudletList.size(), 50000, 2)
                        .setFileSize(1024)
                        .setOutputSize(1024)
                        .setUtilizationModel(utilization)
                        .setBroker(broker0);
        return cloudlet;
    }

    private void createCloudletList() {
        // for (int i = 0; i < CLOUDLETS; i++) {
        cloudletList.add(createCloudlet1());
        cloudletList.add(createCloudlet2());
        cloudletList.add(createCloudlet3());
        cloudletList.add(createCloudlet4());
        //   }
    }

    /**
     * Creates a Datacenter and its Hosts.
     */
    private void createDatacenter() {
        for (int i = 0; i < HOSTS; i++) {
            hostList.add(createHost());
        }

        double cost = 3.0; // the cost of using processing in this resource
        double costPerMem = 0.05; // the cost of using memory in this resource
        double costPerStorage = 0.001; // the cost of using storage in this
        // resource
        double costPerBw = 0.0; // the cost of using bw in this resource

        DatacenterCharacteristics characteristics
                = new DatacenterCharacteristicsSimple(hostList)
                        .setCostPerSecond(cost)
                        .setCostPerMem(costPerMem)
                        .setCostPerStorage(costPerStorage)
                        .setCostPerBw(costPerBw);

        Datacenter dc0 = new DatacenterSimple(simulation, characteristics, new VmAllocationPolicySimple());
        dc0.setSchedulingInterval(SCHEDULING_INTERVAL);
    }

    private Host createHost() {
        List<Pe> pesList = new ArrayList<>(HOST_PES);
        for (int i = 0; i < HOST_PES; i++) {
            pesList.add(new PeSimple(4000, new PeProvisionerSimple()));
        }

        ResourceProvisioner ramProvisioner = new ResourceProvisionerSimple();
        ResourceProvisioner bwProvisioner = new ResourceProvisionerSimple();
        VmScheduler vmScheduler = new VmSchedulerTimeShared();
        final int id = hostList.size();
        return new HostSimple(20480, 10000, 10000, pesList)
                .setRamProvisioner(ramProvisioner)
                .setBwProvisioner(bwProvisioner)
                .setVmScheduler(vmScheduler);
    }

    /**
     * Creates a list of initial VMs in which each VM is able to scale
     * horizontally when it is overloaded.
     *
     * @param numberOfVms number of VMs to create
     * @return the list of scalable VMs
     * @see #createHorizontalVmScaling(Vm)
     */
    private List<Vm> createListOfScalableVms(final int numberOfVms) {
        List<Vm> newList = new ArrayList<>(numberOfVms);
        //   for (int i = 0; i < numberOfVms; i++) {
        newList.add(createVm1());
        newList.add(createVm2());
        newList.add(createVm3());
        //   }

        return newList;
    }

    /**
     * Creates a VM object.
     *
     * @return the created VM
     */
    private Vm createVm1() {
        final int id = createsVms++;
        final int pes = VM_PES[(int) randVm.sample()];

        Vm vm = new VmSimple(id, VM_MIPS, 2)
                .setRam(512).setBw(1000).setSize(10000).setBroker(broker0)
                .setCloudletScheduler(new CloudletSchedulerTimeShared());
        System.out.println("\n\t\t\t Vm: " + vm + " pes: " + pes);

        return vm;
    }

    private Vm createVm2() {
        final int id = createsVms++;
        final int pes = VM_PES[(int) randVm.sample()];

        Vm vm = new VmSimple(id, VM_MIPS, 4)
                .setRam(512).setBw(1000).setSize(10000).setBroker(broker0)
                .setCloudletScheduler(new CloudletSchedulerTimeShared());
        System.out.println("\n\t\t\t Vm: " + vm + " pes: " + pes);

        return vm;
    }

<<<<<<< HEAD
    private Vm createVm3() {
        final int id = createsVms++;
        final int pes = VM_PES[(int) randVm.sample()];

        Vm vm = new VmSimple(id, VM_MIPS, 4)
                .setRam(512).setBw(1000).setSize(10000).setBroker(broker0)
                .setCloudletScheduler(new CloudletSchedulerTimeShared());
        System.out.println("\n\t\t\t Vm: " + vm + " pes: " + pes);

        return vm;
=======
    /**
     * A {@link Predicate} that checks if a given VM is overloaded or not based
     * on CPU usage. A reference to this method is assigned to
     * each Horizontal VM Scaling created.
     *
     * @param vm the VM to check if it is overloaded
     * @return true if the VM is overloaded, false otherwise
     * @see #createHorizontalVmScaling(Vm)
     */
    private boolean isVmOverloaded(Vm vm) {
        return vm.getCurrentCpuPercentUse() > cpuUtilizationSlaContract;
>>>>>>> 62985bb4
    }

    private void printSimulationResults() {
        List<Cloudlet> finishedCloudlets = broker0.getCloudletsFinishedList();
        Comparator<Cloudlet> sortByVmId = comparingDouble(c -> c.getVm().getId());
        Comparator<Cloudlet> sortByStartTime = comparingDouble(c -> c.getExecStartTime());
        finishedCloudlets.sort(sortByVmId.thenComparing(sortByStartTime));

        new CloudletsTableBuilder(finishedCloudlets).build();
    }

    private void responseTimeCloudletSimulation(DatacenterBroker broker) throws IOException {
        double average = 0;
        responseTimes = new ArrayList<>();
        for (Cloudlet c : broker.getCloudletsFinishedList()) {
            double responseTime = c.getFinishTime() - c.getLastDatacenterArrivalTime();
            responseTimes.add(responseTime);
            average = responseTimeCloudletAverage(broker, responseTimes);

            if (responseTime <= responseTimeSlaContract) {
                totalOfcloudletSlaSatisfied++;
            }
        }
        System.out.printf("\t\t\n Response Time simulation (average) : %.2f \n Response Time contrato SLA: %.2f "
                + "\n Total of cloudlets SLA satisfied: %d de %d cloudlets",
                average, responseTimeSlaContract, totalOfcloudletSlaSatisfied, broker.getCloudletsFinishedList().size());
    }

    private double responseTimeCloudletAverage(DatacenterBroker broker, List<Double> responseTimes) {
        int totalCloudlets = broker.getCloudletsFinishedList().size();
        double sum = 0;
        sum = responseTimes.stream()
                .map((responseTime) -> responseTime)
                .reduce(sum, (accumulator, _item) -> accumulator + _item);
        return sum / totalCloudlets;
    }

    /**
     * Calculates the cost price of resources (processing, bw, memory, storage)
     * of each or all of the Datacenter VMs()
     *
     * @param vmlist
     */
    private double totalCostPrice(List<Vm> vmList) {
        VmCost vmCost;
        double totalCost = 0.0;
        for (Vm vm: vmList) {
            if (vm.getCloudletScheduler().getCloudletFinishedList().isEmpty()) 
                Log.printFormattedLine(
                    "\t#Vm %d didn't execute any Cloudlet", vm.getId()); 
            else {
                vmCost = new VmCost(vm);
                totalCost += vmCost.getTotalCost();
            }
        }
        return totalCost;
    }
}<|MERGE_RESOLUTION|>--- conflicted
+++ resolved
@@ -156,7 +156,6 @@
         vmList.addAll(createListOfScalableVms(VMS));
 
         createCloudletList();
-        sortCloudletListByLength();
 
         broker0.submitVmList(vmList);
         broker0.submitCloudletList(cloudletList);
@@ -170,18 +169,6 @@
         double totalCost = totalCostPrice(vmList);
         System.out.println("\t** Total cost (memory, bw, processing, storage) - " + totalCost);
         printSimulationResults();
-    }
-
-    private void sortCloudletListByLength() {
-        //sort the cloudlet list by expected response time
-        Comparator<Cloudlet> sortByExpectedCloudletByLength
-<<<<<<< HEAD
-                = Comparator.comparingDouble(cloudlet -> cloudlet.getLength());
-=======
-                    = Comparator.comparingDouble(cloudlet -> cloudlet.getLength());
->>>>>>> 62985bb4
-
-        cloudletList.sort(sortByExpectedCloudletByLength.reversed());
     }
 
     private void printVmsCpuUsage(EventInfo eventInfo) {
@@ -400,7 +387,6 @@
         return vm;
     }
 
-<<<<<<< HEAD
     private Vm createVm3() {
         final int id = createsVms++;
         final int pes = VM_PES[(int) randVm.sample()];
@@ -411,19 +397,6 @@
         System.out.println("\n\t\t\t Vm: " + vm + " pes: " + pes);
 
         return vm;
-=======
-    /**
-     * A {@link Predicate} that checks if a given VM is overloaded or not based
-     * on CPU usage. A reference to this method is assigned to
-     * each Horizontal VM Scaling created.
-     *
-     * @param vm the VM to check if it is overloaded
-     * @return true if the VM is overloaded, false otherwise
-     * @see #createHorizontalVmScaling(Vm)
-     */
-    private boolean isVmOverloaded(Vm vm) {
-        return vm.getCurrentCpuPercentUse() > cpuUtilizationSlaContract;
->>>>>>> 62985bb4
     }
 
     private void printSimulationResults() {
